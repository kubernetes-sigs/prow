/*
Copyright 2017 The Kubernetes Authors.

Licensed under the Apache License, Version 2.0 (the "License");
you may not use this file except in compliance with the License.
You may obtain a copy of the License at

    http://www.apache.org/licenses/LICENSE-2.0

Unless required by applicable law or agreed to in writing, software
distributed under the License is distributed on an "AS IS" BASIS,
WITHOUT WARRANTIES OR CONDITIONS OF ANY KIND, either express or implied.
See the License for the specific language governing permissions and
limitations under the License.
*/

package gcs

import (
	"compress/gzip"
	"context"
	"fmt"
	"io"
<<<<<<< HEAD
=======
	"k8s.io/apimachinery/pkg/util/sets"
	"mime"
	"net/http"
>>>>>>> 611c7a2a
	"net/url"
	"os"
	"path/filepath"
	"strings"
	"sync"
	"time"

	"github.com/sirupsen/logrus"
	"golang.org/x/sync/semaphore"
	utilerrors "k8s.io/apimachinery/pkg/util/errors"
	utilpointer "k8s.io/utils/pointer"

	pkgio "k8s.io/test-infra/prow/io"
	"k8s.io/test-infra/prow/io/providers"
)

// UploadFunc knows how to upload into an object
type UploadFunc func(writer dataWriter) error
<<<<<<< HEAD

type ReaderFunc func() (io.ReadCloser, error)

type destToWriter func(dest string) dataWriter

const retryCount = 4

// Upload uploads all of the data in the
// uploadTargets map to blob storage in parallel. The map is
// keyed on blob storage path under the bucket
func Upload(ctx context.Context, bucket, gcsCredentialsFile, s3CredentialsFile string, uploadTargets map[string]UploadFunc) error {
=======

type ReaderFunc func() (io.ReadCloser, error)

type destToWriter func(dest string) dataWriter

const retryCount = 4

// Upload uploads all the data in the uploadTargets map to blob storage in parallel.
// The map is keyed on blob storage path under the bucket.
// Files with an extension in the compressFileTypes list will be compressed prior to uploading
func Upload(ctx context.Context, bucket, gcsCredentialsFile, s3CredentialsFile string, compressFileTypes []string, uploadTargets map[string]UploadFunc) error {
>>>>>>> 611c7a2a
	parsedBucket, err := url.Parse(bucket)
	if err != nil {
		return fmt.Errorf("cannot parse bucket name %s: %w", bucket, err)
	}
	if parsedBucket.Scheme == "" {
		parsedBucket.Scheme = providers.GS
	}

	opener, err := pkgio.NewOpener(ctx, gcsCredentialsFile, s3CredentialsFile)
	if err != nil {
		return fmt.Errorf("new opener: %w", err)
	}
	dtw := func(dest string) dataWriter {
<<<<<<< HEAD
		return &openerObjectWriter{Opener: opener, Context: ctx, Bucket: parsedBucket.String(), Dest: dest}
=======
		compressFileType := shouldCompressFileType(dest, sets.New[string](compressFileTypes...))
		return &openerObjectWriter{Opener: opener, Context: ctx, Bucket: parsedBucket.String(), Dest: dest, compressFileType: compressFileType}
>>>>>>> 611c7a2a
	}
	return upload(dtw, uploadTargets)
}

<<<<<<< HEAD
=======
func shouldCompressFileType(dest string, compressFileTypes sets.Set[string]) bool {
	ext := strings.TrimPrefix(filepath.Ext(dest), ".")
	if ext == "gz" || ext == "gzip" {
		return false
	}
	return compressFileTypes.Has("*") || compressFileTypes.Has(ext)
}

>>>>>>> 611c7a2a
// LocalExport copies all of the data in the uploadTargets map to local files in parallel. The map
// is keyed on file path under the exportDir.
func LocalExport(ctx context.Context, exportDir string, uploadTargets map[string]UploadFunc) error {
	opener, err := pkgio.NewOpener(ctx, "", "")
	if err != nil {
		return fmt.Errorf("new opener: %w", err)
	}
	dtw := func(dest string) dataWriter {
		return &openerObjectWriter{Opener: opener, Context: ctx, Bucket: exportDir, Dest: dest}
	}
	return upload(dtw, uploadTargets)
}

func upload(dtw destToWriter, uploadTargets map[string]UploadFunc) error {
	errCh := make(chan error, len(uploadTargets))
	group := &sync.WaitGroup{}
	sem := semaphore.NewWeighted(4)
	group.Add(len(uploadTargets))
	for dest, upload := range uploadTargets {
		writer := dtw(dest)
		log := logrus.WithField("dest", writer.fullUploadPath())
		log.Info("Queued for upload")
		go func(f UploadFunc, writer dataWriter, log *logrus.Entry) {
			defer group.Done()

			var err error

			for retryIndex := 1; retryIndex <= retryCount; retryIndex++ {
				err = func() error {
					sem.Acquire(context.Background(), 1)
					defer sem.Release(1)
					if retryIndex > 1 {
						log.WithField("retry_attempt", retryIndex).Debugf("Retrying upload")
					}
					return f(writer)
				}()

				if err == nil {
					break
				}
				if retryIndex < retryCount {
					time.Sleep(time.Duration(retryIndex*retryIndex) * time.Second)
				}
			}

			if err != nil {
				errCh <- err
				log.Info("Failed upload")
			} else {
				log.Info("Finished upload")
			}
		}(upload, writer, log)
	}
	group.Wait()
	close(errCh)
	if len(errCh) != 0 {
		var uploadErrors []error
		for err := range errCh {
			uploadErrors = append(uploadErrors, err)
		}
		return fmt.Errorf("encountered errors during upload: %v", uploadErrors)
	}
	return nil
}

// FileUpload returns an UploadFunc which copies all
// data from the file on disk to the GCS object
func FileUpload(file string) UploadFunc {
	return FileUploadWithOptions(file, pkgio.WriterOptions{})
}

// FileUploadWithOptions returns an UploadFunc which copies all data
// from the file on disk into GCS object and also sets the provided
// attributes on the object.
func FileUploadWithOptions(file string, opts pkgio.WriterOptions) UploadFunc {
	return func(writer dataWriter) error {
		if fi, err := os.Stat(file); err == nil {
			opts.BufferSize = utilpointer.Int64(fi.Size())
			if *opts.BufferSize > 25*1024*1024 {
				*opts.BufferSize = 25 * 1024 * 1024
			}
		}

		newReader := func() (io.ReadCloser, error) {
			reader, err := os.Open(file)
			if err != nil {
				return nil, err
			}
			return reader, nil
		}

		uploadErr := DataUploadWithOptions(newReader, opts)(writer)
		if uploadErr != nil {
			uploadErr = fmt.Errorf("upload error: %w", uploadErr)
		}
		return uploadErr
	}
}

// DataUpload returns an UploadFunc which copies all
// data from src reader into GCS.
func DataUpload(newReader ReaderFunc) UploadFunc {
	return DataUploadWithOptions(newReader, pkgio.WriterOptions{})
}

// DataUploadWithMetadata returns an UploadFunc which copies all
// data from src reader into GCS and also sets the provided metadata
// fields onto the object.
func DataUploadWithMetadata(newReader ReaderFunc, metadata map[string]string) UploadFunc {
	return DataUploadWithOptions(newReader, pkgio.WriterOptions{Metadata: metadata})
}

// DataUploadWithOptions returns an UploadFunc which copies all data
// from src reader into GCS and also sets the provided attributes on
// the object.
func DataUploadWithOptions(newReader ReaderFunc, attrs pkgio.WriterOptions) UploadFunc {
	return func(writer dataWriter) (e error) {
		errors := make([]error, 0, 4)
		defer func() {
			if err := writer.Close(); err != nil {
				errors = append(errors, fmt.Errorf("writer close error: %w", err))
			}
			e = utilerrors.NewAggregate(errors)
		}()

		writer.ApplyWriterOptions(attrs)

		reader, err := newReader()
		if err != nil {
			errors = append(errors, fmt.Errorf("reader new error: %w", err))
			return e
		}
		defer func() {
			if err := reader.Close(); err != nil {
				errors = append(errors, fmt.Errorf("reader close error: %w", err))
			}
		}()

		if _, err := io.Copy(writer, reader); err != nil {
			errors = append(errors, fmt.Errorf("copy error: %w", err))
		}

		return e
	}
}

type dataWriter interface {
	io.WriteCloser
	fullUploadPath() string
	ApplyWriterOptions(opts pkgio.WriterOptions)
}

type openerObjectWriter struct {
	pkgio.Opener
<<<<<<< HEAD
	Context     context.Context
	Bucket      string
	Dest        string
	opts        []pkgio.WriterOptions
	writeCloser pkgio.WriteCloser
}

func (w *openerObjectWriter) Write(p []byte) (n int, err error) {
	if w.writeCloser == nil {
		w.writeCloser, err = w.Opener.Writer(w.Context, w.fullUploadPath(), w.opts...)
		if err != nil {
			return 0, err
		}
	}
	return w.writeCloser.Write(p)
}

func (w *openerObjectWriter) Close() error {
	if w.writeCloser == nil {
=======
	Context          context.Context
	Bucket           string
	Dest             string
	compressFileType bool
	opts             []pkgio.WriterOptions
	writer           pkgio.Writer
	closers          []pkgio.Closer
}

func (w *openerObjectWriter) Write(p []byte) (n int, err error) {
	if w.writer == nil {
		largerThanOneKB := len(p) > 1024
		shouldCompressFile := w.compressFileType && largerThanOneKB && http.DetectContentType(p) != "application/x-gzip"
		if shouldCompressFile {
			path := w.fullUploadPath()
			ext := filepath.Ext(path)
			mediaType := mime.TypeByExtension(ext)
			if mediaType == "" {
				mediaType = "text/plain; charset=utf-8"
			}
			ce := "gzip"
			w.opts = append(w.opts, pkgio.WriterOptions{
				ContentType:     &mediaType,
				ContentEncoding: &ce,
			})
		}
		var storageWriter pkgio.WriteCloser
		storageWriter, err = w.Opener.Writer(w.Context, w.fullUploadPath(), w.opts...)
		if err != nil {
			return 0, err
		}
		if shouldCompressFile {
			zipWriter := gzip.NewWriter(storageWriter)
			w.writer = zipWriter
			w.closers = append(w.closers, zipWriter)
		} else {
			w.writer = storageWriter
		}
		// The storage closer needs to be last in the list to close in the correct order
		w.closers = append(w.closers, storageWriter)
	}
	return w.writer.Write(p)
}

func (w *openerObjectWriter) Close() error {
	if w.writer == nil {
>>>>>>> 611c7a2a
		// Always create a writer even if Write() was never called
		// otherwise empty files are never created, because Write() is
		// never called for them
		if _, err := w.Write([]byte("")); err != nil {
			return err
		}
	}

<<<<<<< HEAD
	err := w.writeCloser.Close()
	w.writeCloser = nil
	return err
=======
	var errs []error
	for _, closer := range w.closers {
		if err := closer.Close(); err != nil {
			errs = append(errs, err)
		}
	}
	w.closers = nil
	w.writer = nil
	return utilerrors.NewAggregate(errs)
>>>>>>> 611c7a2a
}

func (w *openerObjectWriter) ApplyWriterOptions(opts pkgio.WriterOptions) {
	w.opts = append(w.opts, opts)
}

func (w *openerObjectWriter) fullUploadPath() string {
	return fmt.Sprintf("%s/%s", w.Bucket, w.Dest)
}<|MERGE_RESOLUTION|>--- conflicted
+++ resolved
@@ -21,12 +21,9 @@
 	"context"
 	"fmt"
 	"io"
-<<<<<<< HEAD
-=======
 	"k8s.io/apimachinery/pkg/util/sets"
 	"mime"
 	"net/http"
->>>>>>> 611c7a2a
 	"net/url"
 	"os"
 	"path/filepath"
@@ -45,19 +42,6 @@
 
 // UploadFunc knows how to upload into an object
 type UploadFunc func(writer dataWriter) error
-<<<<<<< HEAD
-
-type ReaderFunc func() (io.ReadCloser, error)
-
-type destToWriter func(dest string) dataWriter
-
-const retryCount = 4
-
-// Upload uploads all of the data in the
-// uploadTargets map to blob storage in parallel. The map is
-// keyed on blob storage path under the bucket
-func Upload(ctx context.Context, bucket, gcsCredentialsFile, s3CredentialsFile string, uploadTargets map[string]UploadFunc) error {
-=======
 
 type ReaderFunc func() (io.ReadCloser, error)
 
@@ -69,7 +53,6 @@
 // The map is keyed on blob storage path under the bucket.
 // Files with an extension in the compressFileTypes list will be compressed prior to uploading
 func Upload(ctx context.Context, bucket, gcsCredentialsFile, s3CredentialsFile string, compressFileTypes []string, uploadTargets map[string]UploadFunc) error {
->>>>>>> 611c7a2a
 	parsedBucket, err := url.Parse(bucket)
 	if err != nil {
 		return fmt.Errorf("cannot parse bucket name %s: %w", bucket, err)
@@ -83,18 +66,12 @@
 		return fmt.Errorf("new opener: %w", err)
 	}
 	dtw := func(dest string) dataWriter {
-<<<<<<< HEAD
-		return &openerObjectWriter{Opener: opener, Context: ctx, Bucket: parsedBucket.String(), Dest: dest}
-=======
 		compressFileType := shouldCompressFileType(dest, sets.New[string](compressFileTypes...))
 		return &openerObjectWriter{Opener: opener, Context: ctx, Bucket: parsedBucket.String(), Dest: dest, compressFileType: compressFileType}
->>>>>>> 611c7a2a
 	}
 	return upload(dtw, uploadTargets)
 }
 
-<<<<<<< HEAD
-=======
 func shouldCompressFileType(dest string, compressFileTypes sets.Set[string]) bool {
 	ext := strings.TrimPrefix(filepath.Ext(dest), ".")
 	if ext == "gz" || ext == "gzip" {
@@ -103,7 +80,6 @@
 	return compressFileTypes.Has("*") || compressFileTypes.Has(ext)
 }
 
->>>>>>> 611c7a2a
 // LocalExport copies all of the data in the uploadTargets map to local files in parallel. The map
 // is keyed on file path under the exportDir.
 func LocalExport(ctx context.Context, exportDir string, uploadTargets map[string]UploadFunc) error {
@@ -258,27 +234,6 @@
 
 type openerObjectWriter struct {
 	pkgio.Opener
-<<<<<<< HEAD
-	Context     context.Context
-	Bucket      string
-	Dest        string
-	opts        []pkgio.WriterOptions
-	writeCloser pkgio.WriteCloser
-}
-
-func (w *openerObjectWriter) Write(p []byte) (n int, err error) {
-	if w.writeCloser == nil {
-		w.writeCloser, err = w.Opener.Writer(w.Context, w.fullUploadPath(), w.opts...)
-		if err != nil {
-			return 0, err
-		}
-	}
-	return w.writeCloser.Write(p)
-}
-
-func (w *openerObjectWriter) Close() error {
-	if w.writeCloser == nil {
-=======
 	Context          context.Context
 	Bucket           string
 	Dest             string
@@ -325,7 +280,6 @@
 
 func (w *openerObjectWriter) Close() error {
 	if w.writer == nil {
->>>>>>> 611c7a2a
 		// Always create a writer even if Write() was never called
 		// otherwise empty files are never created, because Write() is
 		// never called for them
@@ -334,11 +288,6 @@
 		}
 	}
 
-<<<<<<< HEAD
-	err := w.writeCloser.Close()
-	w.writeCloser = nil
-	return err
-=======
 	var errs []error
 	for _, closer := range w.closers {
 		if err := closer.Close(); err != nil {
@@ -348,7 +297,6 @@
 	w.closers = nil
 	w.writer = nil
 	return utilerrors.NewAggregate(errs)
->>>>>>> 611c7a2a
 }
 
 func (w *openerObjectWriter) ApplyWriterOptions(opts pkgio.WriterOptions) {
