--- conflicted
+++ resolved
@@ -1419,16 +1419,6 @@
 	testcases := []struct {
 		name string
 
-<<<<<<< HEAD
-		batchPending    bool
-		successes       []int
-		pendings        []int
-		nones           []int
-		batchMerges     []int
-		presubmits      map[int][]config.Presubmit
-		preExistingJobs []runtime.Object
-		mergeErrs       map[int]error
-=======
 		batchPending     bool
 		successes        []int
 		pendings         []int
@@ -1438,7 +1428,6 @@
 		preExistingJobs  []runtime.Object
 		mergeErrs        map[int]error
 		enableScheduling bool
->>>>>>> 611c7a2a
 
 		merged           int
 		triggered        int
@@ -1835,8 +1824,6 @@
 			triggered:   0,
 			action:      MergeBatch,
 		},
-<<<<<<< HEAD
-=======
 		{
 			name: "pending batch, should trigger serial in scheduling state",
 
@@ -1856,23 +1843,18 @@
 			action:           Trigger,
 			enableScheduling: true,
 		},
->>>>>>> 611c7a2a
 	}
 
 	for _, tc := range testcases {
 		t.Run(tc.name, func(t *testing.T) {
 			ca := &config.Agent{}
 			pjNamespace := "pj-ns"
-<<<<<<< HEAD
-			cfg := &config.Config{ProwConfig: config.ProwConfig{ProwJobNamespace: pjNamespace}}
-=======
 			cfg := &config.Config{
 				ProwConfig: config.ProwConfig{
 					ProwJobNamespace: pjNamespace,
 					Scheduler:        config.Scheduler{Enabled: tc.enableScheduling},
 				},
 			}
->>>>>>> 611c7a2a
 			if err := cfg.SetPresubmits(
 				map[string][]config.Presubmit{
 					"o/r": {
@@ -2041,8 +2023,6 @@
 			if tc.triggered != numCreated {
 				t.Errorf("Wrong number of jobs triggered. Got %d, expected %d.", numCreated, tc.triggered)
 			}
-<<<<<<< HEAD
-=======
 			if tc.triggered > 0 && tc.enableScheduling {
 				for _, pj := range filteredProwJobs {
 					if pj.Status.State != prowapi.SchedulingState {
@@ -2050,7 +2030,6 @@
 					}
 				}
 			}
->>>>>>> 611c7a2a
 			if tc.merged != fgc.merged {
 				t.Errorf("Wrong number of merges. Got %d, expected %d.", fgc.merged, tc.merged)
 			}
@@ -2067,7 +2046,6 @@
 				}
 			}
 		})
-<<<<<<< HEAD
 	}
 }
 
@@ -2111,51 +2089,6 @@
 	}
 }
 
-=======
-	}
-}
-
-func TestServeHTTP(t *testing.T) {
-	pr1 := PullRequest{}
-	pr1.Commits.Nodes = append(pr1.Commits.Nodes, struct{ Commit Commit }{})
-	pr1.Commits.Nodes[0].Commit.Status.Contexts = []Context{{
-		Context:     githubql.String("coverage/coveralls"),
-		Description: githubql.String("Coverage increased (+0.1%) to 27.599%"),
-	}}
-	hist, err := history.New(100, nil, "")
-	if err != nil {
-		t.Fatalf("Failed to create history client: %v", err)
-	}
-	cfg := func() *config.Config { return &config.Config{} }
-	c := &syncController{
-		pools: []Pool{
-			{
-				MissingPRs: []CodeReviewCommon{*CodeReviewCommonFromPullRequest(&pr1)},
-				Action:     Merge,
-			},
-		},
-		provider: &GitHubProvider{
-			mergeChecker: newMergeChecker(cfg, &fgc{}),
-		},
-		History: hist,
-	}
-	s := httptest.NewServer(c)
-	defer s.Close()
-	resp, err := http.Get(s.URL)
-	if err != nil {
-		t.Errorf("GET error: %v", err)
-	}
-	defer resp.Body.Close()
-	var pools []Pool
-	if err := json.NewDecoder(resp.Body).Decode(&pools); err != nil {
-		t.Fatalf("JSON decoding error: %v", err)
-	}
-	if !reflect.DeepEqual(c.pools, pools) {
-		t.Errorf("Received pools %v do not match original pools %v.", pools, c.pools)
-	}
-}
-
->>>>>>> 611c7a2a
 func testPR(org, repo, branch string, number int, mergeable githubql.MergeableState) *PullRequest {
 	pr := PullRequest{
 		Number:     githubql.Int(number),
@@ -2379,13 +2312,6 @@
 			RequiredContexts:    []string{"pj-a", "pj-b", "other-a"},
 			OptionalContexts:    []string{"tide", "pj-c"},
 			SkipUnknownContexts: &trueVar,
-<<<<<<< HEAD
-		},
-		2: &config.TideContextPolicy{
-			RequiredContexts:    []string{"pj-a", "pj-b", "other-a"},
-			OptionalContexts:    []string{"tide", "pj-c"},
-			SkipUnknownContexts: &trueVar,
-=======
 		},
 		2: &config.TideContextPolicy{
 			RequiredContexts:    []string{"pj-a", "pj-b", "other-a"},
@@ -2429,28 +2355,9 @@
 				},
 			},
 			expectedPRs: []int{1},
->>>>>>> 611c7a2a
-		},
-	}
-
-	type pr struct {
-		number    int
-		mergeable bool
-		contexts  []Context
-		checkRuns []CheckRun
-	}
-	tcs := []struct {
-		name string
-
-		prs         []pr
-		expectedPRs []int // Empty indicates no subpool should be returned.
-	}{
-		{
-<<<<<<< HEAD
-			name: "one mergeable passing PR (omitting optional context)",
-=======
+		},
+		{
 			name: "one mergeable passing PR (omitting optional context), checkrun is considered",
->>>>>>> 611c7a2a
 			prs: []pr{
 				{
 					number:    1,
@@ -2464,30 +2371,18 @@
 							Context: githubql.String("pj-b"),
 							State:   githubql.StatusStateSuccess,
 						},
-<<<<<<< HEAD
-						{
-							Context: githubql.String("other-a"),
-							State:   githubql.StatusStateSuccess,
-						},
-					},
-=======
 					},
 					checkRuns: []CheckRun{{
 						Name:       githubql.String("other-a"),
 						Status:     checkRunStatusCompleted,
 						Conclusion: githubql.String(githubql.StatusStateSuccess),
 					}},
->>>>>>> 611c7a2a
 				},
 			},
 			expectedPRs: []int{1},
 		},
 		{
-<<<<<<< HEAD
-			name: "one mergeable passing PR (omitting optional context), checkrun is considered",
-=======
 			name: "one mergeable passing PR (omitting optional context), neutral checkrun is considered success",
->>>>>>> 611c7a2a
 			prs: []pr{
 				{
 					number:    1,
@@ -2505,22 +2400,14 @@
 					checkRuns: []CheckRun{{
 						Name:       githubql.String("other-a"),
 						Status:     checkRunStatusCompleted,
-<<<<<<< HEAD
-						Conclusion: githubql.String(githubql.StatusStateSuccess),
-=======
 						Conclusion: checkRunConclusionNeutral,
->>>>>>> 611c7a2a
 					}},
 				},
 			},
 			expectedPRs: []int{1},
 		},
 		{
-<<<<<<< HEAD
-			name: "one mergeable passing PR (omitting optional context), neutral checkrun is considered success",
-=======
 			name: "Incomplete checkrun throws the pr out",
->>>>>>> 611c7a2a
 			prs: []pr{
 				{
 					number:    1,
@@ -2537,23 +2424,13 @@
 					},
 					checkRuns: []CheckRun{{
 						Name:       githubql.String("other-a"),
-<<<<<<< HEAD
-						Status:     checkRunStatusCompleted,
-						Conclusion: checkRunConclusionNeutral,
-=======
 						Conclusion: githubql.String(githubql.StatusStateSuccess),
->>>>>>> 611c7a2a
 					}},
 				},
 			},
-			expectedPRs: []int{1},
-		},
-		{
-<<<<<<< HEAD
-			name: "Incomplete checkrun throws the pr out",
-=======
+		},
+		{
 			name: "Failing checkrun throws the pr out",
->>>>>>> 611c7a2a
 			prs: []pr{
 				{
 					number:    1,
@@ -2570,11 +2447,6 @@
 					},
 					checkRuns: []CheckRun{{
 						Name:       githubql.String("other-a"),
-<<<<<<< HEAD
-						Conclusion: githubql.String(githubql.StatusStateSuccess),
-					}},
-				},
-=======
 						Status:     checkRunStatusCompleted,
 						Conclusion: githubql.String(githubql.StatusStateFailure),
 					}},
@@ -2942,396 +2814,6 @@
 			config: config.TideContextPolicy{
 				RequiredContexts: []string{"c1", "c2", "c3"},
 				OptionalContexts: []string{"c4"},
->>>>>>> 611c7a2a
-			},
-			availableContexts: []string{"c1", "c2", "c3", "c4"},
-		},
-		{
-			name: "Failing checkrun throws the pr out",
-			prs: []pr{
-				{
-					number:    1,
-					mergeable: true,
-					contexts: []Context{
-						{
-							Context: githubql.String("pj-a"),
-							State:   githubql.StatusStateSuccess,
-						},
-						{
-							Context: githubql.String("pj-b"),
-							State:   githubql.StatusStateSuccess,
-						},
-					},
-					checkRuns: []CheckRun{{
-						Name:       githubql.String("other-a"),
-						Status:     checkRunStatusCompleted,
-						Conclusion: githubql.String(githubql.StatusStateFailure),
-					}},
-				},
-			},
-<<<<<<< HEAD
-		},
-		{
-			name: "one unmergeable passing PR",
-			prs: []pr{
-				{
-					number:    1,
-					mergeable: false,
-					contexts: []Context{
-						{
-							Context: githubql.String("pj-a"),
-							State:   githubql.StatusStateSuccess,
-						},
-						{
-							Context: githubql.String("pj-b"),
-							State:   githubql.StatusStateSuccess,
-						},
-						{
-							Context: githubql.String("other-a"),
-							State:   githubql.StatusStateSuccess,
-						},
-					},
-				},
-			},
-			expectedPRs: []int{},
-		},
-		{
-			name: "one mergeable PR pending non-PJ context (consider failing)",
-			prs: []pr{
-				{
-					number:    2,
-					mergeable: true,
-					contexts: []Context{
-						{
-							Context: githubql.String("pj-a"),
-							State:   githubql.StatusStateSuccess,
-						},
-						{
-							Context: githubql.String("pj-b"),
-							State:   githubql.StatusStateSuccess,
-						},
-						{
-							Context: githubql.String("other-a"),
-							State:   githubql.StatusStatePending,
-						},
-					},
-				},
-			},
-			expectedPRs: []int{},
-		},
-		{
-			name: "one mergeable PR pending PJ context (consider in pool)",
-			prs: []pr{
-				{
-					number:    2,
-					mergeable: true,
-					contexts: []Context{
-						{
-							Context: githubql.String("pj-a"),
-							State:   githubql.StatusStateSuccess,
-						},
-						{
-							Context: githubql.String("pj-b"),
-							State:   githubql.StatusStatePending,
-						},
-						{
-							Context: githubql.String("other-a"),
-							State:   githubql.StatusStateSuccess,
-						},
-					},
-				},
-			},
-			expectedPRs: []int{2},
-		},
-		{
-			name: "one mergeable PR failing PJ context (consider failing)",
-			prs: []pr{
-				{
-					number:    2,
-					mergeable: true,
-					contexts: []Context{
-						{
-							Context: githubql.String("pj-a"),
-							State:   githubql.StatusStateSuccess,
-						},
-						{
-							Context: githubql.String("pj-b"),
-							State:   githubql.StatusStateFailure,
-						},
-						{
-							Context: githubql.String("other-a"),
-							State:   githubql.StatusStateSuccess,
-						},
-					},
-				},
-			},
-			expectedPRs: []int{},
-		},
-		{
-			name: "one mergeable PR missing PJ context (consider failing)",
-			prs: []pr{
-				{
-					number:    2,
-					mergeable: true,
-					contexts: []Context{
-						{
-							Context: githubql.String("pj-b"),
-							State:   githubql.StatusStateSuccess,
-						},
-						{
-							Context: githubql.String("other-a"),
-							State:   githubql.StatusStateSuccess,
-						},
-					},
-				},
-			},
-			expectedPRs: []int{},
-		},
-		{
-			name: "one mergeable PR failing unknown context (consider in pool)",
-			prs: []pr{
-				{
-					number:    2,
-					mergeable: true,
-					contexts: []Context{
-						{
-							Context: githubql.String("pj-a"),
-							State:   githubql.StatusStateSuccess,
-						},
-						{
-							Context: githubql.String("pj-b"),
-							State:   githubql.StatusStateSuccess,
-						},
-						{
-							Context: githubql.String("other-a"),
-							State:   githubql.StatusStateSuccess,
-						},
-						{
-							Context: githubql.String("unknown"),
-							State:   githubql.StatusStateFailure,
-						},
-					},
-				},
-			},
-			expectedPRs: []int{2},
-		},
-		{
-			name: "one PR failing non-PJ required context; one PR successful (should not prune pool)",
-			prs: []pr{
-				{
-					number:    1,
-					mergeable: true,
-					contexts: []Context{
-						{
-							Context: githubql.String("pj-a"),
-							State:   githubql.StatusStateSuccess,
-						},
-						{
-							Context: githubql.String("pj-b"),
-							State:   githubql.StatusStateSuccess,
-						},
-						{
-							Context: githubql.String("other-a"),
-							State:   githubql.StatusStateFailure,
-						},
-					},
-				},
-				{
-					number:    2,
-					mergeable: true,
-					contexts: []Context{
-						{
-							Context: githubql.String("pj-a"),
-							State:   githubql.StatusStateSuccess,
-						},
-						{
-							Context: githubql.String("pj-b"),
-							State:   githubql.StatusStateSuccess,
-						},
-						{
-							Context: githubql.String("other-a"),
-							State:   githubql.StatusStateSuccess,
-						},
-						{
-							Context: githubql.String("unknown"),
-							State:   githubql.StatusStateSuccess,
-						},
-					},
-				},
-			},
-			expectedPRs: []int{2},
-		},
-		{
-			name: "two successful PRs",
-			prs: []pr{
-				{
-					number:    1,
-					mergeable: true,
-					contexts: []Context{
-						{
-							Context: githubql.String("pj-a"),
-							State:   githubql.StatusStateSuccess,
-						},
-						{
-							Context: githubql.String("pj-b"),
-							State:   githubql.StatusStateSuccess,
-						},
-						{
-							Context: githubql.String("other-a"),
-							State:   githubql.StatusStateSuccess,
-						},
-					},
-				},
-				{
-					number:    2,
-					mergeable: true,
-					contexts: []Context{
-						{
-							Context: githubql.String("pj-a"),
-							State:   githubql.StatusStateSuccess,
-						},
-						{
-							Context: githubql.String("pj-b"),
-							State:   githubql.StatusStateSuccess,
-						},
-						{
-							Context: githubql.String("other-a"),
-							State:   githubql.StatusStateSuccess,
-						},
-					},
-				},
-			},
-			expectedPRs: []int{1, 2},
-		},
-	}
-	for _, tc := range tcs {
-		t.Run(tc.name, func(t *testing.T) {
-			sp := &subpool{
-				org:        "org",
-				repo:       "repo",
-				branch:     "branch",
-				presubmits: presubmits,
-				cc:         cc,
-				log:        logrus.WithFields(logrus.Fields{"org": "org", "repo": "repo", "branch": "branch"}),
-			}
-			for _, pull := range tc.prs {
-				pr := PullRequest{
-					Number: githubql.Int(pull.number),
-				}
-				var checkRunNodes []CheckRunNode
-				for _, checkRun := range pull.checkRuns {
-					checkRunNodes = append(checkRunNodes, CheckRunNode{CheckRun: checkRun})
-				}
-				pr.Commits.Nodes = []struct{ Commit Commit }{
-					{
-						Commit{
-							Status: struct{ Contexts []Context }{
-								Contexts: pull.contexts,
-							},
-							StatusCheckRollup: StatusCheckRollup{
-								Contexts: StatusCheckRollupContext{
-									Nodes: checkRunNodes,
-								},
-							},
-						},
-					},
-				}
-				if !pull.mergeable {
-					pr.Mergeable = githubql.MergeableStateConflicting
-				}
-				sp.prs = append(sp.prs, *CodeReviewCommonFromPullRequest(&pr))
-			}
-
-			configGetter := func() *config.Config { return &config.Config{} }
-			mmc := newMergeChecker(configGetter, &fgc{})
-			provider := &GitHubProvider{
-				cfg:          configGetter,
-				mergeChecker: mmc,
-				logger:       logrus.WithContext(context.Background()),
-			}
-			filtered := filterSubpool(provider, mmc.isAllowedToMerge, sp)
-			if len(tc.expectedPRs) == 0 {
-				if filtered != nil {
-					t.Fatalf("Expected subpool to be pruned, but got: %v", filtered)
-				}
-				return
-			}
-			if filtered == nil {
-				t.Fatalf("Expected subpool to have %d prs, but it was pruned.", len(tc.expectedPRs))
-			}
-			if got := prNumbers(filtered.prs); !reflect.DeepEqual(got, tc.expectedPRs) {
-				t.Errorf("Expected filtered pool to have PRs %v, but got %v.", tc.expectedPRs, got)
-			}
-		})
-	}
-}
-
-func TestIsPassing(t *testing.T) {
-	yes := true
-	no := false
-	headSHA := "head"
-	success := string(githubql.StatusStateSuccess)
-	failure := string(githubql.StatusStateFailure)
-	testCases := []struct {
-		name              string
-		passing           bool
-		config            config.TideContextPolicy
-		combinedContexts  map[string]string
-		availableContexts []string
-		failedContexts    []string
-	}{
-		{
-			name:              "empty policy - success (trust combined status)",
-			passing:           true,
-			combinedContexts:  map[string]string{"c1": success, "c2": success, statusContext: failure},
-			availableContexts: []string{"c1", "c2", statusContext},
-		},
-		{
-			name:              "empty policy - failure because of failed context c4 (trust combined status)",
-			passing:           false,
-			combinedContexts:  map[string]string{"c1": success, "c2": success, "c3": failure, statusContext: failure},
-			availableContexts: []string{"c1", "c2", "c3", statusContext},
-			failedContexts:    []string{"c3"},
-		},
-		{
-			name:    "passing (trust combined status)",
-			passing: true,
-			config: config.TideContextPolicy{
-				RequiredContexts:    []string{"c1", "c2", "c3"},
-				SkipUnknownContexts: &no,
-			},
-			combinedContexts:  map[string]string{"c1": success, "c2": success, "c3": success, statusContext: failure},
-			availableContexts: []string{"c1", "c2", "c3", statusContext},
-		},
-		{
-			name:    "failing because of missing required check c3",
-			passing: false,
-			config: config.TideContextPolicy{
-				RequiredContexts: []string{"c1", "c2", "c3"},
-			},
-			combinedContexts:  map[string]string{"c1": success, "c2": success, statusContext: failure},
-			availableContexts: []string{"c1", "c2", statusContext},
-			failedContexts:    []string{"c3"},
-		},
-		{
-			name:             "failing because of failed context c2",
-			passing:          false,
-			combinedContexts: map[string]string{"c1": success, "c2": failure},
-			config: config.TideContextPolicy{
-				RequiredContexts: []string{"c1", "c2", "c3"},
-				OptionalContexts: []string{"c4"},
-			},
-			availableContexts: []string{"c1", "c2"},
-			failedContexts:    []string{"c2", "c3"},
-		},
-		{
-			name:    "passing because of failed context c4 is optional",
-			passing: true,
-
-			combinedContexts: map[string]string{"c1": success, "c2": success, "c3": success, "c4": failure},
-			config: config.TideContextPolicy{
-				RequiredContexts: []string{"c1", "c2", "c3"},
-				OptionalContexts: []string{"c4"},
 			},
 			availableContexts: []string{"c1", "c2", "c3", "c4"},
 		},
@@ -3342,8 +2824,6 @@
 				RequiredContexts:    []string{"c1", "c2", "c3"},
 				SkipUnknownContexts: &yes,
 			},
-=======
->>>>>>> 611c7a2a
 			combinedContexts:  map[string]string{"c1": success, "c2": success, statusContext: failure},
 			availableContexts: []string{"c1", "c2", statusContext},
 			failedContexts:    []string{"c3"},
@@ -3440,15 +2920,10 @@
 		prs                []CodeReviewCommon
 		prowYAMLGetter     config.ProwYAMLGetter
 
-<<<<<<< HEAD
-		expectedPresubmits  map[int][]config.Presubmit
-		expectedChangeCache map[changeCacheKey][]string
-=======
 		expectedPresubmits           map[int][]config.Presubmit
 		expectedChangeCache          map[changeCacheKey][]string
 		requireManuallyTriggeredJobs bool
 		fromBranchProtection         bool
->>>>>>> 611c7a2a
 	}{
 		{
 			name: "no matching presubmits",
@@ -3596,22 +3071,6 @@
 				RunBeforeMerge: true,
 				Brancher: config.Brancher{
 					Branches: []string{defaultBranch, "dev"},
-<<<<<<< HEAD
-				},
-			}}},
-		},
-		{
-			name: "brancher-not-match-when-tide-wants-it",
-			presubmits: []config.Presubmit{
-				{
-					Reporter:  config.Reporter{Context: "presubmit"},
-					AlwaysRun: false,
-					Brancher: config.Brancher{
-						Branches: []string{"release", "dev"},
-					},
-					RunBeforeMerge: true,
-=======
->>>>>>> 611c7a2a
 				},
 			}}},
 		},
@@ -3619,20 +3078,6 @@
 			name: "runs manual triggered jobs (requireManuallyTriggeredJobs enabled)",
 			presubmits: []config.Presubmit{
 				{
-<<<<<<< HEAD
-					Reporter: config.Reporter{Context: "never"},
-				},
-			},
-			expectedPresubmits: map[int][]config.Presubmit{},
-		},
-		{
-			name: "run_if_changed (uncached)",
-			presubmits: []config.Presubmit{
-				{
-					Reporter: config.Reporter{Context: "presubmit"},
-					RegexpChangeMatcher: config.RegexpChangeMatcher{
-						RunIfChanged: "^CHANGE.$",
-=======
 					Reporter:  config.Reporter{Context: "presubmit"},
 					AlwaysRun: false,
 					Brancher: config.Brancher{
@@ -3658,7 +3103,6 @@
 					AlwaysRun: false,
 					Brancher: config.Brancher{
 						Branches: []string{defaultBranch, "dev"},
->>>>>>> 611c7a2a
 					},
 				},
 			},
@@ -3669,23 +3113,36 @@
 			name: "brancher-not-match-when-tide-wants-it",
 			presubmits: []config.Presubmit{
 				{
-<<<<<<< HEAD
-					Reporter:  config.Reporter{Context: "always"},
-					AlwaysRun: true,
-=======
 					Reporter:  config.Reporter{Context: "presubmit"},
 					AlwaysRun: false,
 					Brancher: config.Brancher{
 						Branches: []string{"release", "dev"},
 					},
 					RunBeforeMerge: true,
->>>>>>> 611c7a2a
 				},
 				{
 					Reporter: config.Reporter{Context: "never"},
 				},
 			},
-<<<<<<< HEAD
+			expectedPresubmits: map[int][]config.Presubmit{},
+		},
+		{
+			name: "run_if_changed (uncached)",
+			presubmits: []config.Presubmit{
+				{
+					Reporter: config.Reporter{Context: "presubmit"},
+					RegexpChangeMatcher: config.RegexpChangeMatcher{
+						RunIfChanged: "^CHANGE.$",
+					},
+				},
+				{
+					Reporter:  config.Reporter{Context: "always"},
+					AlwaysRun: true,
+				},
+				{
+					Reporter: config.Reporter{Context: "never"},
+				},
+			},
 			expectedPresubmits: map[int][]config.Presubmit{100: {{
 				Reporter: config.Reporter{Context: "presubmit"},
 				RegexpChangeMatcher: config.RegexpChangeMatcher{
@@ -3698,39 +3155,6 @@
 			expectedChangeCache: map[changeCacheKey][]string{{number: 100, sha: "sha"}: {"CHANGED"}},
 		},
 		{
-=======
-			expectedPresubmits: map[int][]config.Presubmit{},
-		},
-		{
-			name: "run_if_changed (uncached)",
-			presubmits: []config.Presubmit{
-				{
-					Reporter: config.Reporter{Context: "presubmit"},
-					RegexpChangeMatcher: config.RegexpChangeMatcher{
-						RunIfChanged: "^CHANGE.$",
-					},
-				},
-				{
-					Reporter:  config.Reporter{Context: "always"},
-					AlwaysRun: true,
-				},
-				{
-					Reporter: config.Reporter{Context: "never"},
-				},
-			},
-			expectedPresubmits: map[int][]config.Presubmit{100: {{
-				Reporter: config.Reporter{Context: "presubmit"},
-				RegexpChangeMatcher: config.RegexpChangeMatcher{
-					RunIfChanged: "^CHANGE.$",
-				},
-			}, {
-				Reporter:  config.Reporter{Context: "always"},
-				AlwaysRun: true,
-			}}},
-			expectedChangeCache: map[changeCacheKey][]string{{number: 100, sha: "sha"}: {"CHANGED"}},
-		},
-		{
->>>>>>> 611c7a2a
 			name: "run_if_changed (cached)",
 			presubmits: []config.Presubmit{
 				{
@@ -3840,9 +3264,6 @@
 				tc.expectedChangeCache = map[changeCacheKey][]string{}
 			}
 
-<<<<<<< HEAD
-			cfg := &config.Config{}
-=======
 			cfg := &config.Config{
 				ProwConfig: config.ProwConfig{
 					BranchProtection: config.BranchProtection{
@@ -3862,7 +3283,6 @@
 				},
 			}
 
->>>>>>> 611c7a2a
 			cfg.SetPresubmits(map[string][]config.Presubmit{
 				"/":       tc.presubmits,
 				"foo/bar": {{Reporter: config.Reporter{Context: "wrong-repo"}, AlwaysRun: true}},
@@ -4236,14 +3656,6 @@
 
 func TestPresubmitsForBatch(t *testing.T) {
 	testCases := []struct {
-<<<<<<< HEAD
-		name           string
-		prs            []CodeReviewCommon
-		changedFiles   *changedFilesAgent
-		jobs           []config.Presubmit
-		prowYAMLGetter config.ProwYAMLGetter
-		expected       []config.Presubmit
-=======
 		name                         string
 		prs                          []CodeReviewCommon
 		changedFiles                 *changedFilesAgent
@@ -4252,7 +3664,6 @@
 		expected                     []config.Presubmit
 		requireManuallyTriggeredJobs bool
 		fromBranchProtection         bool
->>>>>>> 611c7a2a
 	}{
 		{
 			name: "All jobs get picked",
@@ -4298,8 +3709,6 @@
 			}},
 		},
 		{
-<<<<<<< HEAD
-=======
 			name:                         "jobs that require manual trigger included with branch protection enabled",
 			prs:                          []CodeReviewCommon{*CodeReviewCommonFromPullRequest(getPR("org", "repo", 1))},
 			requireManuallyTriggeredJobs: true,
@@ -4340,7 +3749,6 @@
 			}},
 		},
 		{
->>>>>>> 611c7a2a
 			name: "Jobs that are required by any of the PRs get included",
 			prs: []CodeReviewCommon{
 				*CodeReviewCommonFromPullRequest(getPR("org", "repo", 2)),
@@ -4464,8 +3872,6 @@
 					},
 					ProwConfig: config.ProwConfig{
 						InRepoConfig: inrepoconfig,
-<<<<<<< HEAD
-=======
 						BranchProtection: config.BranchProtection{
 							Orgs: map[string]config.Org{
 								"org": {
@@ -4484,7 +3890,6 @@
 								},
 							},
 						},
->>>>>>> 611c7a2a
 					},
 				}
 			}
